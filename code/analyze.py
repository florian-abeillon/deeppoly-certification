from typing import List, Tuple

import time
import torch
import torch.nn as nn
import torch.nn.functional as F
import torch.optim as optim

from networks import Normalization


TIME_START = time.time()
TIME_LIMIT = 60

<<<<<<< HEAD
=======
GRADS = {}


def store(grad, parent):
    GRADS[parent] = grad.clone()
>>>>>>> f5415144


def get_layers_utils(net: nn.Sequential) -> Tuple[List[dict], List[torch.tensor]]:
    """
    Go through all layers of net, and get useful variables for each
    """

    layers, parameters = [], []

    for layer in net.modules():

        type_ = type(layer)

        # If Linear layer
        if type_ == nn.Linear:

            # Get weights and biases of Linear layer
            weight = layer.weight.detach()
            bias = layer.bias.detach()

            layers.append(
                {
                    'type': type_.__name__,
                    'utils': (weight, bias)
                }
            )

        # If ReLU layer
        elif type_ == nn.ReLU:

            # Initialize alpha parameter as a vector filled with zeros
            # Use 'weight' from last Liner layer, to get actual shape
            parameter = torch.zeros(weight.shape[0], requires_grad=True)

            parameters.append(parameter)
            layers.append(
                {
                    'type': type_.__name__,
                    'utils': parameter
                }
            )

<<<<<<< HEAD

        # # If Conv layer
        # elif type_ == nn.Conv2d:
            
        #     layers.append(
        #         {
        #             'type': type_.__name__
        #         }
        #     )
=======
        # If Conv layer
        elif type_ == nn.Conv2d:

            layers.append(
                {
                    'type': type_.__name__
                }
            )
>>>>>>> f5415144

        # If Flatten or Normalization layer
        elif type_ in [Normalization, nn.Flatten]:

            layers.append(
                {
                    'type': type_.__name__,
                    'utils': layer
                }
            )

    return layers, parameters


def preprocess_bounds(layers: List[dict], l_0: torch.tensor, u_0: torch.tensor) -> Tuple[List[dict], torch.tensor, torch.tensor]:
    """
    Preprocess lower and upper bounds for every input node
    """

    # Iterate over layers
    for i, layer in enumerate(layers):

        # If Normalization or Flatten layer
        if layer['type'] in [Normalization.__name__, nn.Flatten.__name__]:
            layer = layer['utils']
            l_0 = layer(l_0)
            u_0 = layer(u_0)

        # If other layer, end of preprocessing
        else:
            break

    layers = layers[i:]
    return layers, l_0, u_0


# To separate positive and negative coefs of a torch.tensor
def get_pos_neg(t): return (F.relu(t), - F.relu(-t))


<<<<<<< HEAD

def compute_bounds(l_0:        torch.tensor, 
                   u_0:        torch.tensor, 
                   l_s_weight: torch.tensor, 
                   u_s_weight: torch.tensor, 
                   l_s_bias:   torch.tensor, 
                   u_s_bias:   torch.tensor) -> Tuple[torch.tensor, torch.tensor]:
=======
def compute_bounds(l_0:        torch.tensor, u_0:        torch.tensor,
                   l_s_weight: torch.tensor, u_s_weight: torch.tensor,
                   l_s_bias:   torch.tensor, u_s_bias:   torch.tensor) -> Tuple[torch.tensor, torch.tensor]:
>>>>>>> f5415144
    """
    Compute (non-symbolic) bounds
    """

    # Get positive and negative weights
    l_s_weight_pos, l_s_weight_neg = get_pos_neg(l_s_weight)
    u_s_weight_pos, u_s_weight_neg = get_pos_neg(u_s_weight)

    # Compute bounds using lower and upper input bounds (depending on weight signs), and additional bias
<<<<<<< HEAD
    l = torch.matmul(l_s_weight_pos, l_0) + torch.matmul(l_s_weight_neg, u_0) + l_s_bias
    u = torch.matmul(u_s_weight_pos, u_0) + torch.matmul(u_s_weight_neg, l_0) + u_s_bias

    # TODO: Sometimes raised
    # assert (l - u).le(0).all()
=======
    l = torch.matmul(l_s_weight_pos, l_0) + \
        torch.matmul(l_s_weight_neg, u_0) + l_s_bias
    u = torch.matmul(u_s_weight_pos, u_0) + \
        torch.matmul(u_s_weight_neg, l_0) + u_s_bias
>>>>>>> f5415144
    return l, u


def deep_poly(layers: List[dict], l_0: torch.tensor, u_0: torch.tensor) -> Tuple[torch.tensor, torch.tensor]:
    """
    Compute lower and upper bounds for every output node
    """

    weight_empty = torch.diag(torch.ones_like(l_0))
    bias_empty = torch.zeros_like(l_0)

    # Initialize (symbolic) lower and upper bounds
    l_s_weight = weight_empty
    u_s_weight = weight_empty
    l_s_bias = bias_empty
    u_s_bias = bias_empty

    # Iterate over every layer
    for layer in layers:

        # If Linear layer
        if layer['type'] == nn.Linear.__name__:

            weight, bias = layer['utils']

<<<<<<< HEAD
=======
            # Compute symbolic bounds
>>>>>>> f5415144
            # Get weights of output wrt initial input
            l_s_weight = torch.matmul(weight, l_s_weight)
            u_s_weight = torch.matmul(weight, u_s_weight)

            # Add bias of current layer
            l_s_bias = torch.matmul(weight, l_s_bias) + bias
            u_s_bias = torch.matmul(weight, u_s_bias) + bias

<<<<<<< HEAD
        
=======
            # Compute lower and upper bounds from initial bounds
            l, u = compute_bounds(l_0, u_0, l_s_weight,
                                  u_s_weight, l_s_bias, u_s_bias)

>>>>>>> f5415144
        # If ReLU layer
        elif layer['type'] == nn.ReLU.__name__:

            # Compute lower and upper bounds of previous layer
            l, u = compute_bounds(l_0, u_0, l_s_weight, u_s_weight, l_s_bias, u_s_bias)

            # Separate case Strictly positive ( 0 <= l, u ) and case Crossing ReLU ( l < 0 < u )
            # (and implicitly the case Strictly negative ( l, u <= 0 ))
            mask_1 = l.ge(0)
<<<<<<< HEAD
            mask_2 = ~mask_1 & u.gt(0)

            parameter = layer['utils']
            alpha = torch.sigmoid(parameter)
            weight_l = mask_1 + mask_2 * alpha
            
            lambda_ = u / (u - l)
            weight_u = mask_1 + mask_2 * lambda_

            # Get ReLU resolution for weights
            l_s_weight *= weight_l.unsqueeze(1)
            u_s_weight *= weight_u.unsqueeze(1)
=======
            mask_2 = ~mask_1 & u.ge(0)

            # Utils
            parameter = layer['utils']
            parameter.register_hook(lambda grad: store(grad, '0 parameter'))
            alpha = torch.sigmoid(parameter)
            alpha.register_hook(lambda grad: store(grad, '1 alpha'))
            # If u == l for some, replace with 1
            lambda_ = torch.where(u != l, u / (u - l), torch.ones_like(u))

            # Get ReLU resolution for weights
            weight_l = mask_1 + alpha * mask_2
            weight_l.register_hook(lambda grad: store(grad, '2 weight_l'))
            weight_u = mask_1 + lambda_ * mask_2
            l_s_weight = l_s_weight * weight_l.unsqueeze(1)
            l_s_weight.register_hook(lambda grad: store(grad, '3 l_s_weight'))
            u_s_weight = u_s_weight * weight_u.unsqueeze(1)
>>>>>>> f5415144

            # Add ReLU resolution for biases
            l_s_bias *= weight_l
            u_s_bias -= mask_2 * l
            u_s_bias *= weight_u

<<<<<<< HEAD

        # # If Conv layer
        # elif layer['type'] == nn.Conv2d.__name__:
        #     assert False
=======
            # Compute lower and upper bounds from initial bounds
            l, u = compute_bounds(l_0, u_0, l_s_weight,
                                  u_s_weight, l_s_bias, u_s_bias)
            l.register_hook(lambda grad: store(grad, '4 l'))

        # TODO
        # If Conv layer
        elif layer['type'] == nn.Conv2d.__name__:
            assert False
>>>>>>> f5415144

        # # If Normalization or Flatten layer
        # if layer['type'] in [ Normalization.__name__, nn.Flatten.__name__ ]:
        #     layer = layer['utils']
        #     l = layer(l_0)
        #     u = layer(u_0)

<<<<<<< HEAD

    # Compute lower and upper bounds from initial bounds
    l, u = compute_bounds(l_0, u_0, l_s_weight, u_s_weight, l_s_bias, u_s_bias)
=======
    l_s_weight.register_hook(lambda grad: store(grad, '5 l_s_weight final'))
    l.register_hook(lambda grad: store(grad, '7 l final'))

>>>>>>> f5415144
    return l, u


def analyze(net, inputs, eps, true_label, dataset) -> bool:

    # Get an overview of layers in net
    layers, parameters = get_layers_utils(net)

    # Initialize lower and upper bounds
    l_0 = (inputs - eps).clamp(0, 1)
    u_0 = (inputs + eps).clamp(0, 1)
    layers, l_0, u_0 = preprocess_bounds(layers, l_0, u_0)
    if dataset == 'mnist':
        l_0, u_0 = l_0[0], u_0[0]

    # Optimization
    optimizer = optim.Adam(parameters, lr=.1)
    # optimizer = optim.SGD(parameters, lr=10)

    i = 0
    while i < 10000:
    # while time.time() - TIME_START < TIME_LIMIT:
        optimizer.zero_grad()

        # Compute upper and lower bounds of output using DeepPoly
        l, u = deep_poly(layers, l_0, u_0)

        # Get the differences between output upper bounds, and lower bound of true_label
        diffs = l[true_label] - u
<<<<<<< HEAD
        diffs = torch.cat([ diffs[:true_label], diffs[true_label + 1:] ])

        # Errors whenever at least one output upper bound is greater than lower bound of true_label
        errors = diffs[diffs < 0]
=======
        diffs = torch.cat([diffs[:true_label], diffs[true_label + 1:]])
        diffs.register_hook(lambda grad: store(grad, '9 diffs'))

        # Errors whenever at least one output upper bound is greater than lower bound of true_label
        errors = diffs[diffs < 0]
        errors.register_hook(lambda grad: store(grad, '10 errors'))
>>>>>>> f5415144
        if len(errors) == 0:
            print(i)
            return True

        # Compute loss, and backpropagate to learn alpha parameters
<<<<<<< HEAD
        loss = torch.max(torch.log(-errors))
        # loss = torch.sqrt(torch.sum(torch.square(errors)))
=======
        loss = torch.log(-errors).max()
        # loss = nn.MSELoss(-errors)
        loss.register_hook(lambda grad: store(grad, '11 loss'))
>>>>>>> f5415144
        loss.backward()
        optimizer.step()

        if i % 100 == 0:
            print(i)
            print(loss)
        
        i+= 1

    return False<|MERGE_RESOLUTION|>--- conflicted
+++ resolved
@@ -12,14 +12,6 @@
 TIME_START = time.time()
 TIME_LIMIT = 60
 
-<<<<<<< HEAD
-=======
-GRADS = {}
-
-
-def store(grad, parent):
-    GRADS[parent] = grad.clone()
->>>>>>> f5415144
 
 
 def get_layers_utils(net: nn.Sequential) -> Tuple[List[dict], List[torch.tensor]]:
@@ -62,7 +54,6 @@
                 }
             )
 
-<<<<<<< HEAD
 
         # # If Conv layer
         # elif type_ == nn.Conv2d:
@@ -72,16 +63,7 @@
         #             'type': type_.__name__
         #         }
         #     )
-=======
-        # If Conv layer
-        elif type_ == nn.Conv2d:
-
-            layers.append(
-                {
-                    'type': type_.__name__
-                }
-            )
->>>>>>> f5415144
+
 
         # If Flatten or Normalization layer
         elif type_ in [Normalization, nn.Flatten]:
@@ -92,6 +74,7 @@
                     'utils': layer
                 }
             )
+            
 
     return layers, parameters
 
@@ -122,7 +105,6 @@
 def get_pos_neg(t): return (F.relu(t), - F.relu(-t))
 
 
-<<<<<<< HEAD
 
 def compute_bounds(l_0:        torch.tensor, 
                    u_0:        torch.tensor, 
@@ -130,11 +112,6 @@
                    u_s_weight: torch.tensor, 
                    l_s_bias:   torch.tensor, 
                    u_s_bias:   torch.tensor) -> Tuple[torch.tensor, torch.tensor]:
-=======
-def compute_bounds(l_0:        torch.tensor, u_0:        torch.tensor,
-                   l_s_weight: torch.tensor, u_s_weight: torch.tensor,
-                   l_s_bias:   torch.tensor, u_s_bias:   torch.tensor) -> Tuple[torch.tensor, torch.tensor]:
->>>>>>> f5415144
     """
     Compute (non-symbolic) bounds
     """
@@ -144,18 +121,10 @@
     u_s_weight_pos, u_s_weight_neg = get_pos_neg(u_s_weight)
 
     # Compute bounds using lower and upper input bounds (depending on weight signs), and additional bias
-<<<<<<< HEAD
-    l = torch.matmul(l_s_weight_pos, l_0) + torch.matmul(l_s_weight_neg, u_0) + l_s_bias
-    u = torch.matmul(u_s_weight_pos, u_0) + torch.matmul(u_s_weight_neg, l_0) + u_s_bias
-
-    # TODO: Sometimes raised
-    # assert (l - u).le(0).all()
-=======
     l = torch.matmul(l_s_weight_pos, l_0) + \
         torch.matmul(l_s_weight_neg, u_0) + l_s_bias
     u = torch.matmul(u_s_weight_pos, u_0) + \
         torch.matmul(u_s_weight_neg, l_0) + u_s_bias
->>>>>>> f5415144
     return l, u
 
 
@@ -181,10 +150,6 @@
 
             weight, bias = layer['utils']
 
-<<<<<<< HEAD
-=======
-            # Compute symbolic bounds
->>>>>>> f5415144
             # Get weights of output wrt initial input
             l_s_weight = torch.matmul(weight, l_s_weight)
             u_s_weight = torch.matmul(weight, u_s_weight)
@@ -193,14 +158,7 @@
             l_s_bias = torch.matmul(weight, l_s_bias) + bias
             u_s_bias = torch.matmul(weight, u_s_bias) + bias
 
-<<<<<<< HEAD
         
-=======
-            # Compute lower and upper bounds from initial bounds
-            l, u = compute_bounds(l_0, u_0, l_s_weight,
-                                  u_s_weight, l_s_bias, u_s_bias)
-
->>>>>>> f5415144
         # If ReLU layer
         elif layer['type'] == nn.ReLU.__name__:
 
@@ -210,7 +168,6 @@
             # Separate case Strictly positive ( 0 <= l, u ) and case Crossing ReLU ( l < 0 < u )
             # (and implicitly the case Strictly negative ( l, u <= 0 ))
             mask_1 = l.ge(0)
-<<<<<<< HEAD
             mask_2 = ~mask_1 & u.gt(0)
 
             parameter = layer['utils']
@@ -223,47 +180,16 @@
             # Get ReLU resolution for weights
             l_s_weight *= weight_l.unsqueeze(1)
             u_s_weight *= weight_u.unsqueeze(1)
-=======
-            mask_2 = ~mask_1 & u.ge(0)
-
-            # Utils
-            parameter = layer['utils']
-            parameter.register_hook(lambda grad: store(grad, '0 parameter'))
-            alpha = torch.sigmoid(parameter)
-            alpha.register_hook(lambda grad: store(grad, '1 alpha'))
-            # If u == l for some, replace with 1
-            lambda_ = torch.where(u != l, u / (u - l), torch.ones_like(u))
-
-            # Get ReLU resolution for weights
-            weight_l = mask_1 + alpha * mask_2
-            weight_l.register_hook(lambda grad: store(grad, '2 weight_l'))
-            weight_u = mask_1 + lambda_ * mask_2
-            l_s_weight = l_s_weight * weight_l.unsqueeze(1)
-            l_s_weight.register_hook(lambda grad: store(grad, '3 l_s_weight'))
-            u_s_weight = u_s_weight * weight_u.unsqueeze(1)
->>>>>>> f5415144
 
             # Add ReLU resolution for biases
             l_s_bias *= weight_l
             u_s_bias -= mask_2 * l
             u_s_bias *= weight_u
 
-<<<<<<< HEAD
 
         # # If Conv layer
         # elif layer['type'] == nn.Conv2d.__name__:
         #     assert False
-=======
-            # Compute lower and upper bounds from initial bounds
-            l, u = compute_bounds(l_0, u_0, l_s_weight,
-                                  u_s_weight, l_s_bias, u_s_bias)
-            l.register_hook(lambda grad: store(grad, '4 l'))
-
-        # TODO
-        # If Conv layer
-        elif layer['type'] == nn.Conv2d.__name__:
-            assert False
->>>>>>> f5415144
 
         # # If Normalization or Flatten layer
         # if layer['type'] in [ Normalization.__name__, nn.Flatten.__name__ ]:
@@ -271,15 +197,9 @@
         #     l = layer(l_0)
         #     u = layer(u_0)
 
-<<<<<<< HEAD
 
     # Compute lower and upper bounds from initial bounds
     l, u = compute_bounds(l_0, u_0, l_s_weight, u_s_weight, l_s_bias, u_s_bias)
-=======
-    l_s_weight.register_hook(lambda grad: store(grad, '5 l_s_weight final'))
-    l.register_hook(lambda grad: store(grad, '7 l final'))
-
->>>>>>> f5415144
     return l, u
 
 
@@ -309,32 +229,17 @@
 
         # Get the differences between output upper bounds, and lower bound of true_label
         diffs = l[true_label] - u
-<<<<<<< HEAD
         diffs = torch.cat([ diffs[:true_label], diffs[true_label + 1:] ])
 
         # Errors whenever at least one output upper bound is greater than lower bound of true_label
         errors = diffs[diffs < 0]
-=======
-        diffs = torch.cat([diffs[:true_label], diffs[true_label + 1:]])
-        diffs.register_hook(lambda grad: store(grad, '9 diffs'))
-
-        # Errors whenever at least one output upper bound is greater than lower bound of true_label
-        errors = diffs[diffs < 0]
-        errors.register_hook(lambda grad: store(grad, '10 errors'))
->>>>>>> f5415144
         if len(errors) == 0:
             print(i)
             return True
 
         # Compute loss, and backpropagate to learn alpha parameters
-<<<<<<< HEAD
         loss = torch.max(torch.log(-errors))
         # loss = torch.sqrt(torch.sum(torch.square(errors)))
-=======
-        loss = torch.log(-errors).max()
-        # loss = nn.MSELoss(-errors)
-        loss.register_hook(lambda grad: store(grad, '11 loss'))
->>>>>>> f5415144
         loss.backward()
         optimizer.step()
 
